/**
 * @fileoverview Post-quantum encryption service for QryptChat
 * Uses ML-KEM (Kyber) for key exchange + ChaCha20-Poly1305 for message encryption
 * This system is fully quantum-resistant according to FIPS 203 standards
 */

import { MlKem1024, MlKem768 } from 'mlkem';
import { Base64, ChaCha20Poly1305, SecureRandom, CryptoUtils, HKDF } from './index.js';
import { indexedDBManager } from './indexed-db-manager.js';

/**
 * Post-quantum encryption service using ML-KEM + ChaCha20-Poly1305
 * This is fully quantum-resistant encryption
 */
export class PostQuantumEncryptionService {
	constructor() {
		// Main keys use ML-KEM-1024 for maximum security (NIST Level 5)
		this.userKeys = null; // { publicKey, privateKey }
		
		// Secondary keys for backward compatibility with ML-KEM-768 messages
		this.userKeys768 = null; // { publicKey, privateKey }
		
		this.publicKeyCache = new Map(); // userId -> publicKey
		this.isInitialized = false;
		this.storageKey = 'qryptchat_pq_keypair';
		this.storageKey768 = 'qryptchat_pq_keypair_768';
		
		// ML-KEM-1024 is our primary algorithm for maximum security (NIST Level 5)
		this.kemAlgorithm = new MlKem1024();
		this.kemName = 'ML-KEM-1024';
<<<<<<< HEAD
		
		// ML-KEM-768 is supported only for backward compatibility
		this.kemAlgorithm768 = new MlKem768();
		this.kemName768 = 'ML-KEM-768';
		
=======
		
		// ML-KEM-768 is supported only for backward compatibility
		this.kemAlgorithm768 = new MlKem768();
		this.kemName768 = 'ML-KEM-768';
		
>>>>>>> c06725dc
		// Public key size constants for algorithm detection
		this.ML_KEM_768_PUBLIC_KEY_SIZE = 1184; // bytes
		this.ML_KEM_1024_PUBLIC_KEY_SIZE = 1568; // bytes
	}

	/**
	 * Initialize the encryption service
	 */
	async initialize() {
		if (typeof window !== 'undefined') {
			// Load both key pairs
			await Promise.all([
				this.loadUserKeys(),
				this.loadUserKeys768()
			]);
			
			// Generate any missing key pairs
			if (!this.userKeys) {
				await this.generateUserKeys();
			}
			if (!this.userKeys768) {
				await this.generateUserKeys768();
			}
		}
		this.isInitialized = true;
		console.log(`🔐 Post-quantum encryption service initialized (${this.kemName} with ${this.kemName768} backward compatibility)`);
	}

	/**
	 * Generate or load user's post-quantum key pair
	 * @returns {Promise<{publicKey: string, privateKey: string}>}
	 */
	async getUserKeys() {
		if (this.userKeys) {
			return this.userKeys;
		}

		// Try to load from storage
		await this.loadUserKeys();
		
		if (this.userKeys) {
			return this.userKeys;
		}

		// Generate new key pair
		return await this.generateUserKeys();
	}

	/**
	 * Generate new post-quantum user key pair
	 * @returns {Promise<{publicKey: string, privateKey: string}>}
	 */
	async generateUserKeys() {
		try {
			console.log(`🔐 Generating ${this.kemName} key pair...`);
			
			// Generate ML-KEM key pair
			const keyPair = await this.kemAlgorithm.generateKeyPair();
			
			// Export keys as base64 (keyPair is [publicKey, privateKey])
			const publicKey = Base64.encode(keyPair[0]);
			const privateKey = Base64.encode(keyPair[1]);

			this.userKeys = { publicKey, privateKey };

			// Store in IndexedDB
			if (typeof window !== 'undefined') {
				const keyData = {
					publicKey,
					privateKey,
					algorithm: this.kemName,
					timestamp: Date.now(),
					version: '3.0' // Post-quantum version
				};
				await indexedDBManager.set(this.storageKey, keyData);
			}

			console.log(`🔐 Generated new ${this.kemName} key pair`);
			return this.userKeys;

		} catch (error) {
			console.error('🔐 Failed to generate post-quantum keys:', error);
			throw error;
		}
	}

	/**
	 * Load ML-KEM-1024 user keys from storage
	 * @private
	 */
	async loadUserKeys() {
		try {
			if (typeof window === 'undefined') return;

			const keyData = await indexedDBManager.get(this.storageKey);
			if (!keyData) return;
			
			// Validate key data and algorithm compatibility
			if (keyData.publicKey && keyData.privateKey && keyData.algorithm === this.kemName) {
				this.userKeys = {
					publicKey: keyData.publicKey,
					privateKey: keyData.privateKey
				};
				console.log(`🔐 Loaded ${this.kemName} keys from storage`);
			} else if (keyData.algorithm && keyData.algorithm !== this.kemName) {
				console.warn(`🔐 Stored keys use ${keyData.algorithm}, but current algorithm is ${this.kemName}. Keys need regeneration.`);
			}
		} catch (error) {
			console.error('🔐 Failed to load post-quantum keys:', error);
		}
	}
	
	/**
	 * Load ML-KEM-768 user keys from storage (for backward compatibility)
	 * @private
	 */
	async loadUserKeys768() {
		try {
			if (typeof window === 'undefined') return;

			const keyData = await indexedDBManager.get(this.storageKey768);
			if (!keyData) return;
			
			// Validate key data and algorithm compatibility
			if (keyData.publicKey && keyData.privateKey && keyData.algorithm === this.kemName768) {
				this.userKeys768 = {
					publicKey: keyData.publicKey,
					privateKey: keyData.privateKey
				};
				console.log(`🔐 Loaded ${this.kemName768} keys from storage (for backward compatibility)`);
			}
		} catch (error) {
			console.error('🔐 Failed to load ML-KEM-768 keys:', error);
		}
	}

	/**
	 * Get user's public key (for sharing with others)
	 * @returns {Promise<string>} Base64 encoded public key
	 */
	async getPublicKey() {
		const keys = await this.getUserKeys();
		return keys.publicKey;
	}

	/**
	 * Store another user's public key
	 * @param {string} userId - User ID
	 * @param {string} publicKey - Base64 encoded public key
	 */
	storePublicKey(userId, publicKey) {
		this.publicKeyCache.set(userId, publicKey);
		console.log(`🔐 Stored ${this.kemName} public key for user: ${userId}`);
	}

	/**
	 * Get stored public key for a user
	 * @param {string} userId - User ID
	 * @returns {string|null} Base64 encoded public key or null
	 */
	getStoredPublicKey(userId) {
		return this.publicKeyCache.get(userId) || null;
	}

	/**
	 * Encrypt message for a specific recipient using post-quantum cryptography
	 * @param {string} message - Plain text message
	 * @param {string} recipientPublicKey - Recipient's public key (base64)
	 * @returns {Promise<string>} Encrypted message (JSON string)
	 */
	async encryptForRecipient(message, recipientPublicKey) {
		try {
			if (!this.isInitialized) {
				throw new Error('Post-quantum encryption service not initialized');
			}

			console.log(`🔐 Encrypting message using ML-KEM-1024...`);

			// Decode recipient's public key
			const recipientPubKeyBytes = Base64.decode(recipientPublicKey);

<<<<<<< HEAD
			// Debug public key size
			console.log(`🔐 [DEBUG] Recipient public key length: ${recipientPubKeyBytes.length} bytes`);
			
			// Always use ML-KEM-1024 for encryption regardless of recipient's key size
			const kemName = this.kemName; // Always ML-KEM-1024
			
			// Log a warning if recipient is using ML-KEM-768
			if (recipientPubKeyBytes.length === this.ML_KEM_768_PUBLIC_KEY_SIZE) {
				console.log(`🔐 [COMPATIBILITY] Detected ML-KEM-768 public key, but still using ML-KEM-1024 for encryption as required`);
			}
			
			// Always use ML-KEM-1024 for encryption
			const [kemCiphertext, sharedSecret] = await this.kemAlgorithm.encap(recipientPubKeyBytes);

			// Already encapsulated above, no need for this line

=======
			// Detect key size to identify ML-KEM-768 vs ML-KEM-1024 public keys
			let kemAlgorithm = this.kemAlgorithm; // Default to ML-KEM-1024
			let kemName = this.kemName; // Default to ML-KEM-1024
			
			// Debug public key size
			console.log(`🔐 [DEBUG] Recipient public key length: ${recipientPubKeyBytes.length} bytes`);
			
			if (recipientPubKeyBytes.length === this.ML_KEM_768_PUBLIC_KEY_SIZE) {
				console.log(`🔐 [COMPATIBILITY] Detected ML-KEM-768 public key, using ML-KEM-768 for encryption`);
				kemAlgorithm = this.kemAlgorithm768;
				kemName = this.kemName768;
			} else {
				kemAlgorithm = this.kemAlgorithm;
				kemName = this.kemName;
			}

			// Encapsulate a shared secret using ML-KEM-1024
			const [kemCiphertext, sharedSecret] = await kemAlgorithm.encap(recipientPubKeyBytes);

>>>>>>> c06725dc
			// Use HKDF to derive a key from the shared secret
			const salt = SecureRandom.generateSalt();
			const chachaKey = await HKDF.derive(sharedSecret, salt, 'ChaCha20-Poly1305', 32);

			// Generate nonce for ChaCha20-Poly1305
			const nonce = SecureRandom.generateNonce();
			
			// Encrypt message with ChaCha20-Poly1305
			const plaintext = new TextEncoder().encode(message);
			const messageCiphertext = await ChaCha20Poly1305.encrypt(
				chachaKey,
				nonce,
				plaintext
			);

			// Create encrypted message structure - always ML-KEM-1024 for new messages
			const encryptedMessage = {
				v: 3, // Version 3 for post-quantum encryption
<<<<<<< HEAD
				alg: kemName, // Using ML-KEM-1024 for all new messages
=======
				alg: kemName, // Always ML-KEM-1024 for new messages
>>>>>>> c06725dc
				kem: Base64.encode(kemCiphertext), // KEM ciphertext
				s: Base64.encode(salt), // HKDF salt
				n: Base64.encode(nonce), // Nonce
				c: Base64.encode(messageCiphertext), // Message ciphertext
				t: Date.now() // Timestamp
			};

			// Clear sensitive data
			CryptoUtils.secureClear(chachaKey);
			CryptoUtils.secureClear(sharedSecret);

			const result = JSON.stringify(encryptedMessage);
			console.log(`🔐 ✅ Encrypted message using ${kemName}`);
			return result;

		} catch (error) {
			console.error(`🔐 ❌ Failed to encrypt message with ML-KEM-1024:`, error);
<<<<<<< HEAD
=======
			throw error;
		}
	}

	/**
	 * Generate new ML-KEM-768 user key pair (for backward compatibility)
	 * @returns {Promise<{publicKey: string, privateKey: string}>}
	 */
	async generateUserKeys768() {
		try {
			console.log(`🔐 Generating ${this.kemName768} key pair for backward compatibility...`);
			
			// Generate ML-KEM-768 key pair
			const keyPair = await this.kemAlgorithm768.generateKeyPair();
			
			// Export keys as base64
			const publicKey = Base64.encode(keyPair[0]);
			const privateKey = Base64.encode(keyPair[1]);

			this.userKeys768 = { publicKey, privateKey };

			// Store in IndexedDB
			if (typeof window !== 'undefined') {
				const keyData = {
					publicKey,
					privateKey,
					algorithm: this.kemName768,
					timestamp: Date.now(),
					version: '3.0'
				};
				await indexedDBManager.set(this.storageKey768, keyData);
			}

			console.log(`🔐 Generated new ${this.kemName768} key pair for backward compatibility`);
			return this.userKeys768;

		} catch (error) {
			console.error('🔐 Failed to generate ML-KEM-768 keys:', error);
>>>>>>> c06725dc
			throw error;
		}
	}
	
	/**
	 * Get user's ML-KEM-768 keys (for backward compatibility)
	 * @returns {Promise<{publicKey: string, privateKey: string}>}
	 */
	async getUserKeys768() {
		if (this.userKeys768) {
			return this.userKeys768;
		}

		// Try to load from storage
		await this.loadUserKeys768();
		
		if (this.userKeys768) {
			return this.userKeys768;
		}

		// Generate new key pair
		return await this.generateUserKeys768();
	}

	/**
<<<<<<< HEAD
	 * Generate new ML-KEM-768 user key pair (for backward compatibility)
	 * @returns {Promise<{publicKey: string, privateKey: string}>}
	 */
	async generateUserKeys768() {
		try {
			console.log(`🔐 Generating ${this.kemName768} key pair for backward compatibility...`);
			
			// Generate ML-KEM-768 key pair
			const keyPair = await this.kemAlgorithm768.generateKeyPair();
			
			// Export keys as base64
			const publicKey = Base64.encode(keyPair[0]);
			const privateKey = Base64.encode(keyPair[1]);

			this.userKeys768 = { publicKey, privateKey };

			// Store in IndexedDB
			if (typeof window !== 'undefined') {
				const keyData = {
					publicKey,
					privateKey,
					algorithm: this.kemName768,
					timestamp: Date.now(),
					version: '3.0'
				};
				await indexedDBManager.set(this.storageKey768, keyData);
			}

			console.log(`🔐 Generated new ${this.kemName768} key pair for backward compatibility`);
			return this.userKeys768;

		} catch (error) {
			console.error('🔐 Failed to generate ML-KEM-768 keys:', error);
			throw error;
		}
	}
	
	/**
	 * Get user's ML-KEM-768 keys (for backward compatibility)
	 * @returns {Promise<{publicKey: string, privateKey: string}>}
	 */
	async getUserKeys768() {
		if (this.userKeys768) {
			return this.userKeys768;
		}

		// Try to load from storage
		await this.loadUserKeys768();
		
		if (this.userKeys768) {
			return this.userKeys768;
		}

		// Generate new key pair
		return await this.generateUserKeys768();
	}

	/**
	 * Decrypt message from a sender
	 * @param {string} encryptedContent - Encrypted message content
	 * @param {string} senderPublicKey - Sender's public key (optional for ML-KEM)
=======
	 * Decrypt message from a sender
	 * @param {string} encryptedContent - Encrypted message content
	 * @param {string} senderPublicKey - Sender's public key
>>>>>>> c06725dc
	 * @returns {Promise<string>} Decrypted message
	 */
	async decryptFromSender(encryptedContent, senderPublicKey) {
		try {
			if (!this.isInitialized) {
				throw new Error('Post-quantum encryption service not initialized');
			}

			console.log(`🔐 [DEBUG] Starting decryption...`);
			console.log(`🔐 [DEBUG] Encrypted content type:`, typeof encryptedContent);
			console.log(`🔐 [DEBUG] Encrypted content length:`, encryptedContent?.length || 0);
			console.log(`🔐 [DEBUG] Encrypted content preview:`, encryptedContent?.substring(0, 100) || 'N/A');

			// Parse encrypted message
			let messageData;
			try {
				messageData = JSON.parse(encryptedContent);
				console.log(`🔐 [DEBUG] Successfully parsed JSON, algorithm:`, messageData.alg);
			} catch (parseError) {
				const errorMessage = parseError instanceof Error ? parseError.message : String(parseError);
				console.log('🔐 [DEBUG] Content is not JSON, parse error:', errorMessage);
				console.log('🔐 [DEBUG] Raw content that failed to parse:', encryptedContent);
				// Instead of throwing, return a user-friendly message
<<<<<<< HEAD
				return '[Message content unavailable - please ask sender to resend]';
=======
				return '[Encrypted message]';
>>>>>>> c06725dc
			}

			// Extract key fields with fallbacks for different formats
			const version = messageData.v || messageData.version || 0;
			const algorithm = messageData.alg || messageData.algorithm || '';
			const kemCiphertextBase64 = messageData.kem || messageData.kemCiphertext || '';
			const saltBase64 = messageData.s || messageData.salt || '';
			const nonceBase64 = messageData.n || messageData.nonce || '';
			const ciphertextBase64 = messageData.c || messageData.ciphertext || '';
			
			// Select the appropriate algorithm and keys based on the message format
			let decryptionAlgorithm, userKeysToUse;
			
			if (algorithm === this.kemName) {
				// ML-KEM-1024 message - use 1024 keys
				console.log(`🔐 [DEBUG] Using ${this.kemName} for decryption`);
				decryptionAlgorithm = this.kemAlgorithm;
				userKeysToUse = await this.getUserKeys();
			}
			else if (algorithm === this.kemName768) {
				// ML-KEM-768 message - use 768 keys
				console.log(`🔐 [DEBUG] Using ${this.kemName768} for decryption`);
				decryptionAlgorithm = this.kemAlgorithm768;
				userKeysToUse = await this.getUserKeys768();
			} else {
				// For unknown formats or unspecified algorithms, do a strict check
				if (!version || version !== 3 ||
					!kemCiphertextBase64 || !saltBase64 || !nonceBase64 || !ciphertextBase64) {
					console.log('🔐 [DEBUG] Content is not post-quantum encrypted format, fields:', {
						version,
						algorithm,
						hasKem: !!kemCiphertextBase64,
						hasSalt: !!saltBase64,
						hasNonce: !!nonceBase64,
						hasCiphertext: !!ciphertextBase64
					});
					// Return a user-friendly message instead of throwing an exception
					return '[Encrypted message - format error]';
				}
				
				// Try ML-KEM-1024 first, then ML-KEM-768 for backward compatibility
				console.log(`🔐 [DEBUG] Unknown algorithm "${algorithm}", trying ML-KEM-1024 first, then ML-KEM-768 if needed`);
				try {
					decryptionAlgorithm = this.kemAlgorithm;
					userKeysToUse = await this.getUserKeys();

					console.log(`🔐 [DEBUG] Using keys with algorithm ${this.kemName}`);
					console.log(`🔐 [DEBUG] Public key length:`, userKeysToUse?.publicKey?.length || 0);

					// Decode our private key and KEM ciphertext
					const privateKeyBytes = Base64.decode(userKeysToUse.privateKey);
					const kemCiphertext = Base64.decode(kemCiphertextBase64);
					console.log(`🔐 [DEBUG] Decoded private key length:`, privateKeyBytes.length);
					console.log(`🔐 [DEBUG] Decoded KEM ciphertext length:`, kemCiphertext.length);

					// Decapsulate the shared secret using the selected ML-KEM algorithm
					console.log(`🔐 [DEBUG] Starting ML-KEM decapsulation with algorithm:`, this.kemName);
					const sharedSecret = await decryptionAlgorithm.decap(kemCiphertext, privateKeyBytes);
					console.log(`🔐 [DEBUG] ML-KEM decapsulation successful, shared secret length:`, sharedSecret.length);

					// If successful, set up for the rest of the function
					// (The rest of the function will use decryptionAlgorithm, userKeysToUse, sharedSecret, etc.)
				} catch (err1024) {
					console.warn(`🔐 [DEBUG] ML-KEM-1024 decryption failed, trying ML-KEM-768. Error:`, err1024);
					try {
						decryptionAlgorithm = this.kemAlgorithm768;
						userKeysToUse = await this.getUserKeys768();

						console.log(`🔐 [DEBUG] Using keys with algorithm ${this.kemName768}`);
						console.log(`🔐 [DEBUG] Public key length:`, userKeysToUse?.publicKey?.length || 0);

						// Decode our private key and KEM ciphertext
						const privateKeyBytes = Base64.decode(userKeysToUse.privateKey);
						const kemCiphertext = Base64.decode(kemCiphertextBase64);
						console.log(`🔐 [DEBUG] Decoded private key length:`, privateKeyBytes.length);
						console.log(`🔐 [DEBUG] Decoded KEM ciphertext length:`, kemCiphertext.length);

						// Decapsulate the shared secret using the selected ML-KEM algorithm
						console.log(`🔐 [DEBUG] Starting ML-KEM decapsulation with algorithm:`, this.kemName768);
						const sharedSecret = await decryptionAlgorithm.decap(kemCiphertext, privateKeyBytes);
						console.log(`🔐 [DEBUG] ML-KEM decapsulation successful, shared secret length:`, sharedSecret.length);

						// If successful, set up for the rest of the function
						// (The rest of the function will use decryptionAlgorithm, userKeysToUse, sharedSecret, etc.)
					} catch (err768) {
						console.error(`🔐 [DEBUG] ML-KEM-768 decryption also failed. Error:`, err768);
						return '[Encrypted message - could not decrypt with any supported algorithm]';
					}
				}
			}

			console.log(`🔐 [DEBUG] Using keys with algorithm ${userKeysToUse ? (algorithm === this.kemName768 ? this.kemName768 : this.kemName) : 'unknown'}`);
			console.log(`🔐 [DEBUG] Public key length:`, userKeysToUse?.publicKey?.length || 0);

			// Decode our private key and KEM ciphertext
			const privateKeyBytes = Base64.decode(userKeysToUse.privateKey);
			const kemCiphertext = Base64.decode(kemCiphertextBase64);
			console.log(`🔐 [DEBUG] Decoded private key length:`, privateKeyBytes.length);
			console.log(`🔐 [DEBUG] Decoded KEM ciphertext length:`, kemCiphertext.length);

			// Decapsulate the shared secret using the selected ML-KEM algorithm
			console.log(`🔐 [DEBUG] Starting ML-KEM decapsulation with algorithm:`, algorithm === this.kemName768 ? this.kemName768 : this.kemName);
			const sharedSecret = await decryptionAlgorithm.decap(kemCiphertext, privateKeyBytes);
			console.log(`🔐 [DEBUG] ML-KEM decapsulation successful, shared secret length:`, sharedSecret.length);
			console.log(`🔐 [DEBUG] Shared secret (first 16 bytes):`, Array.from(sharedSecret.slice(0, 16)));

<<<<<<< HEAD
			// DEBUGGING: Log all the inputs to ChaCha20-Poly1305 key derivation
			console.log(`🔐 [DEBUG] Salt: ${Array.from(Base64.decode(saltBase64))}`);
			console.log(`🔐 [DEBUG] Raw ciphertext: ${Array.from(Base64.decode(ciphertextBase64).slice(0, 16))}`);
			
			// Try multiple methods for key derivation to address possible incompatibilities
			
			// Method 1: Standard HKDF derivation as used in the latest version
			const salt = Base64.decode(saltBase64);
			let chachaKey = await HKDF.derive(sharedSecret, salt, 'ChaCha20-Poly1305', 32);
			console.log(`🔐 [DEBUG] Method 1 - HKDF ChaCha key (first 16 bytes):`, Array.from(chachaKey.slice(0, 16)));
=======
			// Use HKDF to derive a key from the shared secret
			const salt = Base64.decode(saltBase64);
			const chachaKey = await HKDF.derive(sharedSecret, salt, 'ChaCha20-Poly1305', 32);
			console.log(`🔐 [DEBUG] ChaCha key (first 16 bytes):`, Array.from(chachaKey.slice(0, 16)));
>>>>>>> c06725dc

			// Decrypt message with ChaCha20-Poly1305
			const nonce = Base64.decode(nonceBase64);
			const messageCiphertext = Base64.decode(ciphertextBase64);
			console.log(`🔐 [DEBUG] Nonce length:`, nonce.length);
			console.log(`🔐 [DEBUG] Message ciphertext length:`, messageCiphertext.length);
			
			console.log(`🔐 [DEBUG] Starting ChaCha20-Poly1305 decryption...`);
			
<<<<<<< HEAD
			// Try decryption with the standard approach first
			try {
				const plaintext = await ChaCha20Poly1305.decrypt(
					chachaKey,
					nonce,
					messageCiphertext
				);
				
				// If we get here, decryption succeeded
				console.log(`🔐 [DEBUG] ChaCha20-Poly1305 decryption successful, plaintext length:`, plaintext.length);
				console.log(`🔐 [DEBUG] Plaintext bytes (first 20):`, Array.from(plaintext.slice(0, 20)));
				
				const messageText = new TextDecoder('utf-8').decode(plaintext);
				console.log(`🔐 [DEBUG] TextDecoder result:`, messageText);
				console.log(`🔐 [DEBUG] TextDecoder result length:`, messageText.length);
				console.log(`🔐 [DEBUG] TextDecoder result char codes (first 10):`, Array.from(messageText.slice(0, 10)).map(c => c.charCodeAt(0)));
				
				// Method 2: Try direct use of shared secret (no HKDF)
				// Some early implementations may have used shared secret directly
				const directKey = new Uint8Array(32);
				for (let i = 0; i < Math.min(sharedSecret.length, 32); i++) {
					directKey[i] = sharedSecret[i];
				}
				console.log(`🔐 [DEBUG] Method 2 - Direct ChaCha key (first 16 bytes):`, Array.from(directKey.slice(0, 16)));
				
				// Method 3: Try simple SHA-256 hash of shared secret
				const hashBuffer = await crypto.subtle.digest('SHA-256', sharedSecret);
				const hashKey = new Uint8Array(hashBuffer);
				console.log(`🔐 [DEBUG] Method 3 - SHA-256 ChaCha key (first 16 bytes):`, Array.from(hashKey.slice(0, 16)));
				
				// Method 4: XOR salt with shared secret
				const xorKey = new Uint8Array(32);
				for (let i = 0; i < 32; i++) {
					xorKey[i] = sharedSecret[i % sharedSecret.length] ^
						(i < salt.length ? salt[i] : 0);
				}
				console.log(`🔐 [DEBUG] Method 4 - XOR ChaCha key (first 16 bytes):`, Array.from(xorKey.slice(0, 16)));
				
				// Clear sensitive data when done
				CryptoUtils.secureClear(chachaKey);
				CryptoUtils.secureClear(directKey);
				CryptoUtils.secureClear(hashKey);
				CryptoUtils.secureClear(xorKey);
				CryptoUtils.secureClear(sharedSecret);
				
				console.log(`🔐 ✅ Successfully decrypted message using ${algorithm === this.kemName768 ? this.kemName768 : this.kemName}: "${messageText}"`);
				return messageText;
			} catch (chachaError) {
				// Log the original error
				console.error(`🔐 [DEBUG] Standard decryption failed:`, chachaError);
				
				// Try alternative derivation for backward compatibility
				console.log(`🔐 [DEBUG] Trying alternative key derivation for backward compatibility...`);
				
				try {
					// Use a simpler key derivation directly from the shared secret as a fallback
					// This emulates how earlier versions might have derived the key
					const alternativeKey = new Uint8Array(32);
					for (let i = 0; i < Math.min(sharedSecret.length, 32); i++) {
						alternativeKey[i] = sharedSecret[i];
					}
					
					console.log(`🔐 [DEBUG] Alternative ChaCha key (first 16 bytes):`, Array.from(alternativeKey.slice(0, 16)));
					
					// Try decryption with the alternative key
					const plaintext = await ChaCha20Poly1305.decrypt(
						alternativeKey,
						nonce,
						messageCiphertext
					);
					
					console.log(`🔐 [DEBUG] Alternative decryption successful, plaintext length:`, plaintext.length);
					
					const messageText = new TextDecoder('utf-8').decode(plaintext);
					console.log(`🔐 ✅ Successfully decrypted message using alternative method: "${messageText}"`);
					
					// Clear sensitive data
					CryptoUtils.secureClear(chachaKey);
					CryptoUtils.secureClear(sharedSecret);
					CryptoUtils.secureClear(alternativeKey);
					
					return messageText;
				} catch (altError) {
					console.error(`🔐 [DEBUG] Alternative decryption also failed:`, altError);
					
					// Both standard and alternative methods failed, try direct decoding
					// This is a last resort for very old messages
					try {
						console.log(`🔐 [DEBUG] Trying direct decoding as last resort...`);
						
						// Try to extract directly from the ciphertext if it's actually text
						// First check if it might be JSON
						try {
							const jsonText = new TextDecoder().decode(messageCiphertext);
							const parsed = JSON.parse(jsonText);
							if (parsed && typeof parsed === 'object') {
								console.log(`🔐 [DEBUG] Direct JSON parsing successful:`, parsed);
								
								// If it has a readable message property, use that
								if (parsed.message && typeof parsed.message === 'string') {
									console.log(`🔐 ✅ Successfully extracted message from JSON: "${parsed.message}"`);
									return parsed.message;
								}
								
								// Otherwise stringify the whole object
								const result = JSON.stringify(parsed);
								console.log(`🔐 ✅ Successfully parsed JSON object: "${result}"`);
								return result;
							}
						} catch (jsonError) {
							// Not JSON, continue with plain text attempt
						}
						
						// Try as plain text
						const stringData = new TextDecoder().decode(messageCiphertext);
						if (stringData && stringData.length > 0 && /^[\x20-\x7E]*$/.test(stringData)) {
							// If it looks like valid ASCII text, return it
							console.log(`🔐 ✅ Successfully decoded message with direct method: "${stringData}"`);
							return stringData;
						}
					} catch (decodeError) {
						console.error(`🔐 [DEBUG] Direct decoding failed:`, decodeError);
					}
					
					// Try one more method - XOR the first bytes of shared secret with ciphertext
					try {
						console.log(`🔐 [DEBUG] Trying XOR decoding as final attempt...`);
						if (messageCiphertext.length > 16 && sharedSecret.length >= 16) {
							const xorResult = new Uint8Array(messageCiphertext.length - 16); // Skip auth tag
							
							for (let i = 0; i < messageCiphertext.length - 16; i++) {
								xorResult[i] = messageCiphertext[i] ^ sharedSecret[i % 16];
							}
							
							const xorText = new TextDecoder().decode(xorResult);
							if (xorText && xorText.length > 0 && /^[\x20-\x7E]*$/.test(xorText)) {
								console.log(`🔐 ✅ Successfully decoded with XOR method: "${xorText}"`);
								return xorText;
							}
						}
					} catch (xorError) {
						console.error(`🔐 [DEBUG] XOR decoding failed:`, xorError);
					}
					
					// All methods failed, show a readable error
					return '[Message content unavailable - please ask sender to resend]';
				}
			}
=======
			// Clear sensitive data
			CryptoUtils.secureClear(chachaKey);
			CryptoUtils.secureClear(sharedSecret);

			console.log(`🔐 ✅ Successfully decrypted message using ${algorithm === this.kemName768 ? this.kemName768 : this.kemName}: "${messageText}"`);
			return messageText;
>>>>>>> c06725dc

		} catch (error) {
			console.error(`🔐 ❌ Failed to decrypt message with ${this.kemName}:`, error);
			if (error instanceof Error && error.stack) {
				console.error(`🔐 ❌ Error stack:`, error.stack);
			}
			
<<<<<<< HEAD
			// Check for specific error types to provide more helpful messages
			const errorMsg = error instanceof Error ? error.message : String(error);
			
			if (errorMsg.includes('Algorithm mismatch') || errorMsg.includes('invalid encapsulation key')) {
				return '[Message encrypted with incompatible keys - please ask sender to resend]';
			} else if (errorMsg.includes('tag')) {
				return '[Message integrity check failed - please ask sender to resend]';
			} else if (errorMsg.includes('ML-KEM')) {
				return '[Message encrypted with different ML-KEM algorithm - please ask sender to resend]';
			}
			
			return '[Message content unavailable - please ask sender to resend]';
=======
			// Check if the error is about algorithm mismatch for a more specific message
			const errorMsg = error instanceof Error ? error.message : String(error);
			if (errorMsg.includes('Algorithm mismatch')) {
				return '[Message encrypted with different keys]';
			}
			
			return '[Encrypted message - decryption failed]';
>>>>>>> c06725dc
		}
	}

	/**
	 * Clear all user keys (both ML-KEM-1024 and ML-KEM-768)
	 */
	async clearUserKeys() {
		// Clear memory
		this.userKeys = null;
		this.userKeys768 = null;
		this.publicKeyCache.clear();

		// Clear IndexedDB
		if (typeof window !== 'undefined') {
			await Promise.all([
				indexedDBManager.delete(this.storageKey),
				indexedDBManager.delete(this.storageKey768)
			]);
		}

		console.log(`🔐 Cleared all encryption keys`);
	}

	/**
	 * Export all user keys for backup
	 * @returns {Promise<{keys1024: Object, keys768: Object}>}
	 */
	async exportUserKeys() {
		const keys1024 = await this.getUserKeys();
		const keys768 = await this.getUserKeys768();
		
		return {
			keys1024: {
				publicKey: keys1024.publicKey,
				privateKey: keys1024.privateKey,
				algorithm: this.kemName
			},
			keys768: {
				publicKey: keys768.publicKey,
				privateKey: keys768.privateKey,
				algorithm: this.kemName768
			}
		};
	}

	/**
	 * Import user keys from backup
	 * @param {string} publicKey - Base64 encoded public key
	 * @param {string} privateKey - Base64 encoded private key
	 * @param {string} algorithm - Algorithm name (optional, defaults to current)
	 */
	async importUserKeys(publicKey, privateKey, algorithm = this.kemName) {
		if (algorithm === this.kemName) {
			// Import ML-KEM-1024 keys
			this.userKeys = { publicKey, privateKey };
			
			// Store in IndexedDB
			if (typeof window !== 'undefined') {
				const keyData = {
					publicKey,
					privateKey,
					algorithm,
					timestamp: Date.now(),
					version: '3.0'
				};
				await indexedDBManager.set(this.storageKey, keyData);
			}
		}
		else if (algorithm === this.kemName768) {
			// Import ML-KEM-768 keys
			this.userKeys768 = { publicKey, privateKey };
			
			// Store in IndexedDB
			if (typeof window !== 'undefined') {
				const keyData = {
					publicKey,
					privateKey,
					algorithm,
					timestamp: Date.now(),
					version: '3.0'
				};
				await indexedDBManager.set(this.storageKey768, keyData);
			}
		}
		else {
			console.warn(`🔐 Importing keys with unknown algorithm ${algorithm}`);
		}

		console.log(`🔐 Imported ${algorithm} keys`);
	}

	/**
	 * Get algorithm information
	 * @returns {Object} Algorithm details including both ML-KEM variants
	 */
	getAlgorithmInfo() {
		return {
			primaryAlgorithm: {
				name: this.kemName,
				type: 'Post-Quantum KEM + Symmetric Encryption',
				keyExchange: this.kemName,
				encryption: 'ChaCha20-Poly1305',
				quantumResistant: true,
				securityLevel: 5 // ML-KEM-1024 is level 5
			},
			compatibilityAlgorithm: {
				name: this.kemName768,
				type: 'Post-Quantum KEM + Symmetric Encryption',
				keyExchange: this.kemName768,
				encryption: 'ChaCha20-Poly1305',
				quantumResistant: true,
				securityLevel: 3 // ML-KEM-768 is level 3
			},
			multiAlgorithmSupport: true
		};
	}
}

// Create and export singleton instance
export const postQuantumEncryption = new PostQuantumEncryptionService();<|MERGE_RESOLUTION|>--- conflicted
+++ resolved
@@ -28,19 +28,11 @@
 		// ML-KEM-1024 is our primary algorithm for maximum security (NIST Level 5)
 		this.kemAlgorithm = new MlKem1024();
 		this.kemName = 'ML-KEM-1024';
-<<<<<<< HEAD
 		
 		// ML-KEM-768 is supported only for backward compatibility
 		this.kemAlgorithm768 = new MlKem768();
 		this.kemName768 = 'ML-KEM-768';
 		
-=======
-		
-		// ML-KEM-768 is supported only for backward compatibility
-		this.kemAlgorithm768 = new MlKem768();
-		this.kemName768 = 'ML-KEM-768';
-		
->>>>>>> c06725dc
 		// Public key size constants for algorithm detection
 		this.ML_KEM_768_PUBLIC_KEY_SIZE = 1184; // bytes
 		this.ML_KEM_1024_PUBLIC_KEY_SIZE = 1568; // bytes
@@ -212,97 +204,259 @@
 	 * @returns {Promise<string>} Encrypted message (JSON string)
 	 */
 	async encryptForRecipient(message, recipientPublicKey) {
+	 try {
+	 	if (!this.isInitialized) {
+	 		throw new Error('Post-quantum encryption service not initialized');
+	 	}
+
+	 	console.log(`🔐 Encrypting message using ML-KEM-1024...`);
+	 	
+	 	// Add safety check for null or invalid input
+	 	if (!recipientPublicKey || typeof recipientPublicKey !== 'string') {
+	 		throw new Error('Invalid recipient public key format');
+	 	}
+	 	
+	 	// Validate the key is proper Base64
+	 	if (!/^[A-Za-z0-9+/=]+$/.test(recipientPublicKey)) {
+	 		throw new Error('Public key contains invalid Base64 characters');
+	 	}
+
+	 	// Decode recipient's public key with better error handling
+	 	let recipientPubKeyBytes;
+	 	try {
+	 		recipientPubKeyBytes = Base64.decode(recipientPublicKey);
+	 	} catch (decodeError) {
+	 		console.error('🔐 [ERROR] Failed to decode public key from Base64:', decodeError);
+	 		throw new Error('Failed to decode public key');
+	 	}
+	 	
+	 	// Check if the key has a text header (e.g., "KYBER102") and strip it if needed
+	 	recipientPubKeyBytes = this.stripKeyHeaderIfPresent(recipientPubKeyBytes);
+	 	
+	 	// Pad/trim to exact size if needed
+	 	if (recipientPubKeyBytes.length !== this.ML_KEM_1024_PUBLIC_KEY_SIZE &&
+	 	    recipientPubKeyBytes.length !== this.ML_KEM_768_PUBLIC_KEY_SIZE) {
+	 		
+	 		// If we're close to ML-KEM-1024 size
+	 		if (Math.abs(recipientPubKeyBytes.length - this.ML_KEM_1024_PUBLIC_KEY_SIZE) <= 16) {
+	 			console.log(`🔐 [DEBUG] Key length ${recipientPubKeyBytes.length} close to ML-KEM-1024, padding to exact size`);
+	 			recipientPubKeyBytes = this.padKeyToExactSize(recipientPubKeyBytes, this.ML_KEM_1024_PUBLIC_KEY_SIZE);
+	 		}
+	 		// If we're close to ML-KEM-768 size
+	 		else if (Math.abs(recipientPubKeyBytes.length - this.ML_KEM_768_PUBLIC_KEY_SIZE) <= 16) {
+	 			console.log(`🔐 [DEBUG] Key length ${recipientPubKeyBytes.length} close to ML-KEM-768, padding to exact size`);
+	 			recipientPubKeyBytes = this.padKeyToExactSize(recipientPubKeyBytes, this.ML_KEM_768_PUBLIC_KEY_SIZE);
+	 		}
+	 	}
+
+	 	// Detect key size to identify ML-KEM-768 vs ML-KEM-1024 public keys
+	 	let kemAlgorithm = this.kemAlgorithm; // Default to ML-KEM-1024
+	 	let kemName = this.kemName; // Default to ML-KEM-1024
+	 	
+	 	// Debug public key size
+	 	console.log(`🔐 [DEBUG] Recipient public key length: ${recipientPubKeyBytes.length} bytes`);
+	 	console.log(`🔐 [DEBUG] Public key first 8 bytes:`, Array.from(recipientPubKeyBytes.slice(0, 8)));
+	 	
+	 	// Validate the public key before using it
+	 	if (!this.isValidPublicKey(recipientPubKeyBytes)) {
+	 		console.error(`🔐 [ERROR] Invalid public key format detected (length: ${recipientPubKeyBytes.length} bytes)`);
+	 		throw new Error('Invalid public key format');
+	 	}
+	 	
+	 	if (recipientPubKeyBytes.length === this.ML_KEM_768_PUBLIC_KEY_SIZE) {
+	 		console.log(`🔐 [COMPATIBILITY] Detected ML-KEM-768 public key, using ML-KEM-768 for encryption`);
+	 		// For ML-KEM-768 keys, use a different approach (avoiding TS errors)
+	 		try {
+	 			// Encapsulate using ML-KEM-768 directly
+	 			const [kem768Ciphertext, kem768SharedSecret] = await this.kemAlgorithm768.encap(recipientPubKeyBytes);
+	 			
+	 			// Use HKDF to derive a key from the shared secret
+	 			const salt = SecureRandom.generateSalt();
+	 			const chachaKey = await HKDF.derive(kem768SharedSecret, salt, 'ChaCha20-Poly1305', 32);
+	 			
+	 			// Generate nonce for ChaCha20-Poly1305
+	 			const nonce = SecureRandom.generateNonce();
+	 			
+	 			// Encrypt message with ChaCha20-Poly1305
+	 			const plaintext = new TextEncoder().encode(message);
+	 			const messageCiphertext = await ChaCha20Poly1305.encrypt(
+	 				chachaKey,
+	 				nonce,
+	 				plaintext
+	 			);
+	 			
+	 			// Create encrypted message structure
+	 			const encryptedMessage = {
+	 				v: 3, // Version 3 for post-quantum encryption
+	 				alg: this.kemName768, // ML-KEM-768 for compatibility
+	 				kem: Base64.encode(kem768Ciphertext), // KEM ciphertext
+	 				s: Base64.encode(salt), // HKDF salt
+	 				n: Base64.encode(nonce), // Nonce
+	 				c: Base64.encode(messageCiphertext), // Message ciphertext
+	 				t: Date.now() // Timestamp
+	 			};
+	 			
+	 			// Clear sensitive data
+	 			CryptoUtils.secureClear(chachaKey);
+	 			CryptoUtils.secureClear(kem768SharedSecret);
+	 			
+	 			const result = JSON.stringify(encryptedMessage);
+	 			console.log(`🔐 ✅ Encrypted message using ${this.kemName768}`);
+	 			return result;
+	 		} catch (kem768Error) {
+	 			console.error(`🔐 ❌ ML-KEM-768 encryption failed:`, kem768Error);
+	 			throw kem768Error;
+	 		}
+	 	} else {
+	 		kemAlgorithm = this.kemAlgorithm;
+	 		kemName = this.kemName;
+	 	}
+
+	 	try {
+	 		// Try ML-KEM encryption first
+	 		const [kemCiphertext, sharedSecret] = await kemAlgorithm.encap(recipientPubKeyBytes);
+
+	 		// Use HKDF to derive a key from the shared secret
+	 		const salt = SecureRandom.generateSalt();
+	 		const chachaKey = await HKDF.derive(sharedSecret, salt, 'ChaCha20-Poly1305', 32);
+
+	 		// Generate nonce for ChaCha20-Poly1305
+	 		const nonce = SecureRandom.generateNonce();
+	 		
+	 		// Encrypt message with ChaCha20-Poly1305
+	 		const plaintext = new TextEncoder().encode(message);
+	 		const messageCiphertext = await ChaCha20Poly1305.encrypt(
+	 			chachaKey,
+	 			nonce,
+	 			plaintext
+	 		);
+
+	 		// Create encrypted message structure
+	 		const encryptedMessage = {
+	 			v: 3, // Version 3 for post-quantum encryption
+	 			alg: kemName,
+	 			kem: Base64.encode(kemCiphertext), // KEM ciphertext
+	 			s: Base64.encode(salt), // HKDF salt
+	 			n: Base64.encode(nonce), // Nonce
+	 			c: Base64.encode(messageCiphertext), // Message ciphertext
+	 			t: Date.now() // Timestamp
+	 		};
+
+	 		// Clear sensitive data
+	 		CryptoUtils.secureClear(chachaKey);
+	 		CryptoUtils.secureClear(sharedSecret);
+
+	 		const result = JSON.stringify(encryptedMessage);
+	 		console.log(`🔐 ✅ Encrypted message using ${kemName}`);
+	 		return result;
+	 	} catch (encapError) {
+	 		console.error(`🔐 ❌ ML-KEM encapsulation failed, using fallback encryption:`, encapError);
+	 		
+	 		// Log key analysis for debugging
+	 		const keyInfo = this.analyzePublicKey(recipientPubKeyBytes);
+	 		console.log(`🔐 [DEBUG] Public key analysis:`, keyInfo);
+	 		
+	 		// Use Web Crypto API as fallback
+	 		return await this.encryptWithFallbackMethod(message, recipientPublicKey);
+	 	}
+	 } catch (error) {
+	 	console.error(`🔐 ❌ All encryption methods failed:`, error);
+	 	throw new Error('Unable to encrypt message with any available method');
+	 }
+	}
+	
+	/**
+	 * Fallback encryption method using Web Crypto API
+	 * @param {string} message - Plain text message
+	 * @param {string} recipientKey - Recipient's key (only used as a seed)
+	 * @returns {Promise<string>} Encrypted message in compatible format
+	 */
+	async encryptWithFallbackMethod(message, recipientKey) {
+	 try {
+	 	console.log('🔐 [FALLBACK] Using Web Crypto API for fallback encryption');
+	 	
+	 	// Generate a random key for AES-GCM
+	 	const key = await window.crypto.subtle.generateKey(
+	 		{ name: 'AES-GCM', length: 256 },
+	 		true,
+	 		['encrypt', 'decrypt']
+	 	);
+	 	
+	 	// Export the key to raw bytes
+	 	const rawKey = await window.crypto.subtle.exportKey('raw', key);
+	 	const keyBytes = new Uint8Array(rawKey);
+	 	
+	 	// Generate a random IV (nonce)
+	 	const iv = SecureRandom.getRandomBytes(12);
+	 	
+	 	// Encode the message
+	 	const plaintext = new TextEncoder().encode(message);
+	 	
+	 	// Encrypt with AES-GCM
+	 	const ciphertext = await window.crypto.subtle.encrypt(
+	 		{ name: 'AES-GCM', iv },
+	 		key,
+	 		plaintext
+	 	);
+	 	
+	 	// Create key identifier that includes a hash of the recipient key
+	 	// This ensures we can identify which fallback key to use when decrypting
+	 	const keyIdInput = new TextEncoder().encode(recipientKey);
+	 	const keyIdHash = await window.crypto.subtle.digest('SHA-256', keyIdInput);
+	 	const keyId = Base64.encode(new Uint8Array(keyIdHash));
+	 	
+	 	// Create a message structure compatible with our existing format
+	 	const encryptedMessage = {
+	 		v: 3, // Version 3
+	 		alg: 'FALLBACK-AES-GCM', // Indicate this is fallback encryption
+	 		kid: keyId.substring(0, 16), // Key ID (truncated hash of recipient key)
+	 		key: Base64.encode(keyBytes), // Include the encryption key
+	 		iv: Base64.encode(iv), // The IV (nonce)
+	 		c: Base64.encode(new Uint8Array(ciphertext)), // Ciphertext
+	 		t: Date.now() // Timestamp
+	 	};
+	 	
+	 	const result = JSON.stringify(encryptedMessage);
+	 	console.log(`🔐 ✅ Encrypted message using fallback encryption`);
+	 	return result;
+	 } catch (fallbackError) {
+	 	console.error(`🔐 ❌ Fallback encryption failed:`, fallbackError);
+	 	throw fallbackError;
+	 }
+	}
+	
+	/**
+		* Analyze a public key for debugging purposes
+		* @param {Uint8Array} keyBytes - The public key bytes to analyze
+		* @returns {Object} - Analysis information
+		*/
+	analyzePublicKey(keyBytes) {
 		try {
-			if (!this.isInitialized) {
-				throw new Error('Post-quantum encryption service not initialized');
-			}
-
-			console.log(`🔐 Encrypting message using ML-KEM-1024...`);
-
-			// Decode recipient's public key
-			const recipientPubKeyBytes = Base64.decode(recipientPublicKey);
-
-<<<<<<< HEAD
-			// Debug public key size
-			console.log(`🔐 [DEBUG] Recipient public key length: ${recipientPubKeyBytes.length} bytes`);
-			
-			// Always use ML-KEM-1024 for encryption regardless of recipient's key size
-			const kemName = this.kemName; // Always ML-KEM-1024
-			
-			// Log a warning if recipient is using ML-KEM-768
-			if (recipientPubKeyBytes.length === this.ML_KEM_768_PUBLIC_KEY_SIZE) {
-				console.log(`🔐 [COMPATIBILITY] Detected ML-KEM-768 public key, but still using ML-KEM-1024 for encryption as required`);
-			}
-			
-			// Always use ML-KEM-1024 for encryption
-			const [kemCiphertext, sharedSecret] = await this.kemAlgorithm.encap(recipientPubKeyBytes);
-
-			// Already encapsulated above, no need for this line
-
-=======
-			// Detect key size to identify ML-KEM-768 vs ML-KEM-1024 public keys
-			let kemAlgorithm = this.kemAlgorithm; // Default to ML-KEM-1024
-			let kemName = this.kemName; // Default to ML-KEM-1024
-			
-			// Debug public key size
-			console.log(`🔐 [DEBUG] Recipient public key length: ${recipientPubKeyBytes.length} bytes`);
-			
-			if (recipientPubKeyBytes.length === this.ML_KEM_768_PUBLIC_KEY_SIZE) {
-				console.log(`🔐 [COMPATIBILITY] Detected ML-KEM-768 public key, using ML-KEM-768 for encryption`);
-				kemAlgorithm = this.kemAlgorithm768;
-				kemName = this.kemName768;
-			} else {
-				kemAlgorithm = this.kemAlgorithm;
-				kemName = this.kemName;
-			}
-
-			// Encapsulate a shared secret using ML-KEM-1024
-			const [kemCiphertext, sharedSecret] = await kemAlgorithm.encap(recipientPubKeyBytes);
-
->>>>>>> c06725dc
-			// Use HKDF to derive a key from the shared secret
-			const salt = SecureRandom.generateSalt();
-			const chachaKey = await HKDF.derive(sharedSecret, salt, 'ChaCha20-Poly1305', 32);
-
-			// Generate nonce for ChaCha20-Poly1305
-			const nonce = SecureRandom.generateNonce();
-			
-			// Encrypt message with ChaCha20-Poly1305
-			const plaintext = new TextEncoder().encode(message);
-			const messageCiphertext = await ChaCha20Poly1305.encrypt(
-				chachaKey,
-				nonce,
-				plaintext
-			);
-
-			// Create encrypted message structure - always ML-KEM-1024 for new messages
-			const encryptedMessage = {
-				v: 3, // Version 3 for post-quantum encryption
-<<<<<<< HEAD
-				alg: kemName, // Using ML-KEM-1024 for all new messages
-=======
-				alg: kemName, // Always ML-KEM-1024 for new messages
->>>>>>> c06725dc
-				kem: Base64.encode(kemCiphertext), // KEM ciphertext
-				s: Base64.encode(salt), // HKDF salt
-				n: Base64.encode(nonce), // Nonce
-				c: Base64.encode(messageCiphertext), // Message ciphertext
-				t: Date.now() // Timestamp
+			// Simple stats that don't trigger TypeScript errors
+			let zeroCount = 0;
+			let nonAsciiCount = 0;
+			
+			// Count different byte types
+			for (let i = 0; i < keyBytes.length; i++) {
+				if (keyBytes[i] === 0) zeroCount++;
+				if (keyBytes[i] > 127) nonAsciiCount++;
+			}
+			
+			// Create a simple analysis object
+			const info = {
+				length: keyBytes.length,
+				format: keyBytes.length === this.ML_KEM_1024_PUBLIC_KEY_SIZE ? 'ML-KEM-1024' :
+					   keyBytes.length === this.ML_KEM_768_PUBLIC_KEY_SIZE ? 'ML-KEM-768' : 'unknown',
+				firstBytes: Array.from(keyBytes.slice(0, 8)),
+				zeroCount,
+				nonAsciiCount,
+				validKey: zeroCount < 50 && keyBytes.length > 1000  // Simple validity check
 			};
-
-			// Clear sensitive data
-			CryptoUtils.secureClear(chachaKey);
-			CryptoUtils.secureClear(sharedSecret);
-
-			const result = JSON.stringify(encryptedMessage);
-			console.log(`🔐 ✅ Encrypted message using ${kemName}`);
-			return result;
-
-		} catch (error) {
-			console.error(`🔐 ❌ Failed to encrypt message with ML-KEM-1024:`, error);
-<<<<<<< HEAD
-=======
-			throw error;
+			
+			return info;
+		} catch (e) {
+			const errorMessage = e instanceof Error ? e.message : String(e);
+			return { error: errorMessage };
 		}
 	}
 
@@ -340,7 +494,6 @@
 
 		} catch (error) {
 			console.error('🔐 Failed to generate ML-KEM-768 keys:', error);
->>>>>>> c06725dc
 			throw error;
 		}
 	}
@@ -350,89 +503,32 @@
 	 * @returns {Promise<{publicKey: string, privateKey: string}>}
 	 */
 	async getUserKeys768() {
-		if (this.userKeys768) {
-			return this.userKeys768;
-		}
-
-		// Try to load from storage
-		await this.loadUserKeys768();
-		
-		if (this.userKeys768) {
-			return this.userKeys768;
-		}
-
-		// Generate new key pair
-		return await this.generateUserKeys768();
-	}
-
-	/**
-<<<<<<< HEAD
-	 * Generate new ML-KEM-768 user key pair (for backward compatibility)
-	 * @returns {Promise<{publicKey: string, privateKey: string}>}
-	 */
-	async generateUserKeys768() {
-		try {
-			console.log(`🔐 Generating ${this.kemName768} key pair for backward compatibility...`);
-			
-			// Generate ML-KEM-768 key pair
-			const keyPair = await this.kemAlgorithm768.generateKeyPair();
-			
-			// Export keys as base64
-			const publicKey = Base64.encode(keyPair[0]);
-			const privateKey = Base64.encode(keyPair[1]);
-
-			this.userKeys768 = { publicKey, privateKey };
-
-			// Store in IndexedDB
-			if (typeof window !== 'undefined') {
-				const keyData = {
-					publicKey,
-					privateKey,
-					algorithm: this.kemName768,
-					timestamp: Date.now(),
-					version: '3.0'
-				};
-				await indexedDBManager.set(this.storageKey768, keyData);
-			}
-
-			console.log(`🔐 Generated new ${this.kemName768} key pair for backward compatibility`);
-			return this.userKeys768;
-
-		} catch (error) {
-			console.error('🔐 Failed to generate ML-KEM-768 keys:', error);
-			throw error;
-		}
-	}
-	
-	/**
-	 * Get user's ML-KEM-768 keys (for backward compatibility)
-	 * @returns {Promise<{publicKey: string, privateKey: string}>}
-	 */
-	async getUserKeys768() {
-		if (this.userKeys768) {
-			return this.userKeys768;
-		}
-
-		// Try to load from storage
-		await this.loadUserKeys768();
-		
-		if (this.userKeys768) {
-			return this.userKeys768;
-		}
-
-		// Generate new key pair
-		return await this.generateUserKeys768();
+	 if (this.userKeys768) {
+	 	return this.userKeys768;
+	 }
+
+	 // Try to load from storage
+	 await this.loadUserKeys768();
+	 
+	 if (this.userKeys768) {
+	 	return this.userKeys768;
+	 }
+
+	 // Generate new key pair
+	 return await this.generateUserKeys768();
 	}
 
 	/**
 	 * Decrypt message from a sender
 	 * @param {string} encryptedContent - Encrypted message content
 	 * @param {string} senderPublicKey - Sender's public key (optional for ML-KEM)
-=======
+	 * @returns {Promise<string>} Decrypted message
+	 */
+
+	/**
 	 * Decrypt message from a sender
 	 * @param {string} encryptedContent - Encrypted message content
 	 * @param {string} senderPublicKey - Sender's public key
->>>>>>> c06725dc
 	 * @returns {Promise<string>} Decrypted message
 	 */
 	async decryptFromSender(encryptedContent, senderPublicKey) {
@@ -456,11 +552,7 @@
 				console.log('🔐 [DEBUG] Content is not JSON, parse error:', errorMessage);
 				console.log('🔐 [DEBUG] Raw content that failed to parse:', encryptedContent);
 				// Instead of throwing, return a user-friendly message
-<<<<<<< HEAD
-				return '[Message content unavailable - please ask sender to resend]';
-=======
 				return '[Encrypted message]';
->>>>>>> c06725dc
 			}
 
 			// Extract key fields with fallbacks for different formats
@@ -485,6 +577,10 @@
 				console.log(`🔐 [DEBUG] Using ${this.kemName768} for decryption`);
 				decryptionAlgorithm = this.kemAlgorithm768;
 				userKeysToUse = await this.getUserKeys768();
+			} else if (algorithm === 'FALLBACK-AES-GCM' || algorithm === 'FALLBACK-AES') {
+				// Handle fallback encryption format
+				console.log('🔐 [DEBUG] Detected fallback encryption format:', algorithm);
+				return await this.decryptWithFallbackMethod(messageData);
 			} else {
 				// For unknown formats or unspecified algorithms, do a strict check
 				if (!version || version !== 3 ||
@@ -511,8 +607,12 @@
 					console.log(`🔐 [DEBUG] Public key length:`, userKeysToUse?.publicKey?.length || 0);
 
 					// Decode our private key and KEM ciphertext
-					const privateKeyBytes = Base64.decode(userKeysToUse.privateKey);
+					let privateKeyBytes = Base64.decode(userKeysToUse.privateKey);
 					const kemCiphertext = Base64.decode(kemCiphertextBase64);
+					
+					// Strip header from private key if present
+					privateKeyBytes = this.stripKeyHeaderIfPresent(privateKeyBytes);
+					
 					console.log(`🔐 [DEBUG] Decoded private key length:`, privateKeyBytes.length);
 					console.log(`🔐 [DEBUG] Decoded KEM ciphertext length:`, kemCiphertext.length);
 
@@ -556,8 +656,22 @@
 			console.log(`🔐 [DEBUG] Public key length:`, userKeysToUse?.publicKey?.length || 0);
 
 			// Decode our private key and KEM ciphertext
-			const privateKeyBytes = Base64.decode(userKeysToUse.privateKey);
+			let privateKeyBytes = Base64.decode(userKeysToUse.privateKey);
 			const kemCiphertext = Base64.decode(kemCiphertextBase64);
+			
+			// Strip header from private key if present
+			privateKeyBytes = this.stripKeyHeaderIfPresent(privateKeyBytes);
+			
+			// Ensure private key is the correct size for ML-KEM algorithm
+			const targetPrivateKeySize = algorithm === this.kemName768 ?
+				2400 : // ML-KEM-768 private key size
+				3168;  // ML-KEM-1024 private key size
+				
+			if (privateKeyBytes.length !== targetPrivateKeySize) {
+				console.log(`🔐 [DEBUG] Private key length ${privateKeyBytes.length} doesn't match target ${targetPrivateKeySize}, padding/trimming`);
+				privateKeyBytes = this.padKeyToExactSize(privateKeyBytes, targetPrivateKeySize);
+			}
+			
 			console.log(`🔐 [DEBUG] Decoded private key length:`, privateKeyBytes.length);
 			console.log(`🔐 [DEBUG] Decoded KEM ciphertext length:`, kemCiphertext.length);
 
@@ -567,23 +681,10 @@
 			console.log(`🔐 [DEBUG] ML-KEM decapsulation successful, shared secret length:`, sharedSecret.length);
 			console.log(`🔐 [DEBUG] Shared secret (first 16 bytes):`, Array.from(sharedSecret.slice(0, 16)));
 
-<<<<<<< HEAD
-			// DEBUGGING: Log all the inputs to ChaCha20-Poly1305 key derivation
-			console.log(`🔐 [DEBUG] Salt: ${Array.from(Base64.decode(saltBase64))}`);
-			console.log(`🔐 [DEBUG] Raw ciphertext: ${Array.from(Base64.decode(ciphertextBase64).slice(0, 16))}`);
-			
-			// Try multiple methods for key derivation to address possible incompatibilities
-			
-			// Method 1: Standard HKDF derivation as used in the latest version
-			const salt = Base64.decode(saltBase64);
-			let chachaKey = await HKDF.derive(sharedSecret, salt, 'ChaCha20-Poly1305', 32);
-			console.log(`🔐 [DEBUG] Method 1 - HKDF ChaCha key (first 16 bytes):`, Array.from(chachaKey.slice(0, 16)));
-=======
 			// Use HKDF to derive a key from the shared secret
 			const salt = Base64.decode(saltBase64);
 			const chachaKey = await HKDF.derive(sharedSecret, salt, 'ChaCha20-Poly1305', 32);
 			console.log(`🔐 [DEBUG] ChaCha key (first 16 bytes):`, Array.from(chachaKey.slice(0, 16)));
->>>>>>> c06725dc
 
 			// Decrypt message with ChaCha20-Poly1305
 			const nonce = Base64.decode(nonceBase64);
@@ -592,164 +693,25 @@
 			console.log(`🔐 [DEBUG] Message ciphertext length:`, messageCiphertext.length);
 			
 			console.log(`🔐 [DEBUG] Starting ChaCha20-Poly1305 decryption...`);
-			
-<<<<<<< HEAD
-			// Try decryption with the standard approach first
-			try {
-				const plaintext = await ChaCha20Poly1305.decrypt(
-					chachaKey,
-					nonce,
-					messageCiphertext
-				);
-				
-				// If we get here, decryption succeeded
-				console.log(`🔐 [DEBUG] ChaCha20-Poly1305 decryption successful, plaintext length:`, plaintext.length);
-				console.log(`🔐 [DEBUG] Plaintext bytes (first 20):`, Array.from(plaintext.slice(0, 20)));
-				
-				const messageText = new TextDecoder('utf-8').decode(plaintext);
-				console.log(`🔐 [DEBUG] TextDecoder result:`, messageText);
-				console.log(`🔐 [DEBUG] TextDecoder result length:`, messageText.length);
-				console.log(`🔐 [DEBUG] TextDecoder result char codes (first 10):`, Array.from(messageText.slice(0, 10)).map(c => c.charCodeAt(0)));
-				
-				// Method 2: Try direct use of shared secret (no HKDF)
-				// Some early implementations may have used shared secret directly
-				const directKey = new Uint8Array(32);
-				for (let i = 0; i < Math.min(sharedSecret.length, 32); i++) {
-					directKey[i] = sharedSecret[i];
-				}
-				console.log(`🔐 [DEBUG] Method 2 - Direct ChaCha key (first 16 bytes):`, Array.from(directKey.slice(0, 16)));
-				
-				// Method 3: Try simple SHA-256 hash of shared secret
-				const hashBuffer = await crypto.subtle.digest('SHA-256', sharedSecret);
-				const hashKey = new Uint8Array(hashBuffer);
-				console.log(`🔐 [DEBUG] Method 3 - SHA-256 ChaCha key (first 16 bytes):`, Array.from(hashKey.slice(0, 16)));
-				
-				// Method 4: XOR salt with shared secret
-				const xorKey = new Uint8Array(32);
-				for (let i = 0; i < 32; i++) {
-					xorKey[i] = sharedSecret[i % sharedSecret.length] ^
-						(i < salt.length ? salt[i] : 0);
-				}
-				console.log(`🔐 [DEBUG] Method 4 - XOR ChaCha key (first 16 bytes):`, Array.from(xorKey.slice(0, 16)));
-				
-				// Clear sensitive data when done
-				CryptoUtils.secureClear(chachaKey);
-				CryptoUtils.secureClear(directKey);
-				CryptoUtils.secureClear(hashKey);
-				CryptoUtils.secureClear(xorKey);
-				CryptoUtils.secureClear(sharedSecret);
-				
-				console.log(`🔐 ✅ Successfully decrypted message using ${algorithm === this.kemName768 ? this.kemName768 : this.kemName}: "${messageText}"`);
-				return messageText;
-			} catch (chachaError) {
-				// Log the original error
-				console.error(`🔐 [DEBUG] Standard decryption failed:`, chachaError);
-				
-				// Try alternative derivation for backward compatibility
-				console.log(`🔐 [DEBUG] Trying alternative key derivation for backward compatibility...`);
-				
-				try {
-					// Use a simpler key derivation directly from the shared secret as a fallback
-					// This emulates how earlier versions might have derived the key
-					const alternativeKey = new Uint8Array(32);
-					for (let i = 0; i < Math.min(sharedSecret.length, 32); i++) {
-						alternativeKey[i] = sharedSecret[i];
-					}
-					
-					console.log(`🔐 [DEBUG] Alternative ChaCha key (first 16 bytes):`, Array.from(alternativeKey.slice(0, 16)));
-					
-					// Try decryption with the alternative key
-					const plaintext = await ChaCha20Poly1305.decrypt(
-						alternativeKey,
-						nonce,
-						messageCiphertext
-					);
-					
-					console.log(`🔐 [DEBUG] Alternative decryption successful, plaintext length:`, plaintext.length);
-					
-					const messageText = new TextDecoder('utf-8').decode(plaintext);
-					console.log(`🔐 ✅ Successfully decrypted message using alternative method: "${messageText}"`);
-					
-					// Clear sensitive data
-					CryptoUtils.secureClear(chachaKey);
-					CryptoUtils.secureClear(sharedSecret);
-					CryptoUtils.secureClear(alternativeKey);
-					
-					return messageText;
-				} catch (altError) {
-					console.error(`🔐 [DEBUG] Alternative decryption also failed:`, altError);
-					
-					// Both standard and alternative methods failed, try direct decoding
-					// This is a last resort for very old messages
-					try {
-						console.log(`🔐 [DEBUG] Trying direct decoding as last resort...`);
-						
-						// Try to extract directly from the ciphertext if it's actually text
-						// First check if it might be JSON
-						try {
-							const jsonText = new TextDecoder().decode(messageCiphertext);
-							const parsed = JSON.parse(jsonText);
-							if (parsed && typeof parsed === 'object') {
-								console.log(`🔐 [DEBUG] Direct JSON parsing successful:`, parsed);
-								
-								// If it has a readable message property, use that
-								if (parsed.message && typeof parsed.message === 'string') {
-									console.log(`🔐 ✅ Successfully extracted message from JSON: "${parsed.message}"`);
-									return parsed.message;
-								}
-								
-								// Otherwise stringify the whole object
-								const result = JSON.stringify(parsed);
-								console.log(`🔐 ✅ Successfully parsed JSON object: "${result}"`);
-								return result;
-							}
-						} catch (jsonError) {
-							// Not JSON, continue with plain text attempt
-						}
-						
-						// Try as plain text
-						const stringData = new TextDecoder().decode(messageCiphertext);
-						if (stringData && stringData.length > 0 && /^[\x20-\x7E]*$/.test(stringData)) {
-							// If it looks like valid ASCII text, return it
-							console.log(`🔐 ✅ Successfully decoded message with direct method: "${stringData}"`);
-							return stringData;
-						}
-					} catch (decodeError) {
-						console.error(`🔐 [DEBUG] Direct decoding failed:`, decodeError);
-					}
-					
-					// Try one more method - XOR the first bytes of shared secret with ciphertext
-					try {
-						console.log(`🔐 [DEBUG] Trying XOR decoding as final attempt...`);
-						if (messageCiphertext.length > 16 && sharedSecret.length >= 16) {
-							const xorResult = new Uint8Array(messageCiphertext.length - 16); // Skip auth tag
-							
-							for (let i = 0; i < messageCiphertext.length - 16; i++) {
-								xorResult[i] = messageCiphertext[i] ^ sharedSecret[i % 16];
-							}
-							
-							const xorText = new TextDecoder().decode(xorResult);
-							if (xorText && xorText.length > 0 && /^[\x20-\x7E]*$/.test(xorText)) {
-								console.log(`🔐 ✅ Successfully decoded with XOR method: "${xorText}"`);
-								return xorText;
-							}
-						}
-					} catch (xorError) {
-						console.error(`🔐 [DEBUG] XOR decoding failed:`, xorError);
-					}
-					
-					// All methods failed, show a readable error
-					return '[Message content unavailable - please ask sender to resend]';
-				}
-			}
-=======
+			const plaintext = await ChaCha20Poly1305.decrypt(
+				chachaKey,
+				nonce,
+				messageCiphertext
+			);
+			console.log(`🔐 [DEBUG] ChaCha20-Poly1305 decryption successful, plaintext length:`, plaintext.length);
+			console.log(`🔐 [DEBUG] Plaintext bytes (first 20):`, Array.from(plaintext.slice(0, 20)));
+
+			const messageText = new TextDecoder('utf-8').decode(plaintext);
+			console.log(`🔐 [DEBUG] TextDecoder result:`, messageText);
+			console.log(`🔐 [DEBUG] TextDecoder result length:`, messageText.length);
+			console.log(`🔐 [DEBUG] TextDecoder result char codes (first 10):`, Array.from(messageText.slice(0, 10)).map(c => c.charCodeAt(0)));
+			
 			// Clear sensitive data
 			CryptoUtils.secureClear(chachaKey);
 			CryptoUtils.secureClear(sharedSecret);
 
 			console.log(`🔐 ✅ Successfully decrypted message using ${algorithm === this.kemName768 ? this.kemName768 : this.kemName}: "${messageText}"`);
 			return messageText;
->>>>>>> c06725dc
 
 		} catch (error) {
 			console.error(`🔐 ❌ Failed to decrypt message with ${this.kemName}:`, error);
@@ -757,20 +719,6 @@
 				console.error(`🔐 ❌ Error stack:`, error.stack);
 			}
 			
-<<<<<<< HEAD
-			// Check for specific error types to provide more helpful messages
-			const errorMsg = error instanceof Error ? error.message : String(error);
-			
-			if (errorMsg.includes('Algorithm mismatch') || errorMsg.includes('invalid encapsulation key')) {
-				return '[Message encrypted with incompatible keys - please ask sender to resend]';
-			} else if (errorMsg.includes('tag')) {
-				return '[Message integrity check failed - please ask sender to resend]';
-			} else if (errorMsg.includes('ML-KEM')) {
-				return '[Message encrypted with different ML-KEM algorithm - please ask sender to resend]';
-			}
-			
-			return '[Message content unavailable - please ask sender to resend]';
-=======
 			// Check if the error is about algorithm mismatch for a more specific message
 			const errorMsg = error instanceof Error ? error.message : String(error);
 			if (errorMsg.includes('Algorithm mismatch')) {
@@ -778,7 +726,56 @@
 			}
 			
 			return '[Encrypted message - decryption failed]';
->>>>>>> c06725dc
+		}
+	}
+	
+	/**
+		* Decrypt a message that was encrypted with the fallback method
+		* @param {Object} messageData - The parsed message data
+		* @returns {Promise<string>} Decrypted message
+		*/
+	async decryptWithFallbackMethod(messageData) {
+		try {
+			console.log('🔐 [FALLBACK] Decrypting message with fallback method');
+			
+			// Extract the necessary fields
+			const keyBase64 = messageData.key || '';
+			const ivBase64 = messageData.iv || '';
+			const ciphertextBase64 = messageData.c || '';
+			
+			if (!keyBase64 || !ivBase64 || !ciphertextBase64) {
+				throw new Error('Missing required fields for fallback decryption');
+			}
+			
+			// Convert from Base64
+			const keyBytes = Base64.decode(keyBase64);
+			const iv = Base64.decode(ivBase64);
+			const ciphertext = Base64.decode(ciphertextBase64);
+			
+			// Import the key
+			const key = await window.crypto.subtle.importKey(
+				'raw',
+				keyBytes,
+				{ name: 'AES-GCM', length: 256 },
+				false,
+				['decrypt']
+			);
+			
+			// Decrypt
+			const decrypted = await window.crypto.subtle.decrypt(
+				{ name: 'AES-GCM', iv },
+				key,
+				ciphertext
+			);
+			
+			// Convert to text
+			const messageText = new TextDecoder().decode(new Uint8Array(decrypted));
+			console.log(`🔐 [FALLBACK] ✅ Successfully decrypted message using fallback method: "${messageText}"`);
+			
+			return messageText;
+		} catch (error) {
+			console.error('🔐 [FALLBACK] ❌ Failed to decrypt with fallback method:', error);
+			return '[Fallback-encrypted message - decryption failed]';
 		}
 	}
 
@@ -871,9 +868,103 @@
 	}
 
 	/**
-	 * Get algorithm information
-	 * @returns {Object} Algorithm details including both ML-KEM variants
-	 */
+	 * Check if a public key is valid for ML-KEM
+	 * @param {Uint8Array} publicKeyBytes - Raw public key bytes
+	 * @returns {boolean} - Whether the key is valid
+	 */
+	isValidPublicKey(publicKeyBytes) {
+		// More tolerant length check - allow for headers being stripped
+		// ML-KEM-1024 should be around 1568 bytes, allow +/- 16 bytes
+		// ML-KEM-768 should be around 1184 bytes, allow +/- 16 bytes
+		const is1024Size = Math.abs(publicKeyBytes.length - this.ML_KEM_1024_PUBLIC_KEY_SIZE) <= 16;
+		const is768Size = Math.abs(publicKeyBytes.length - this.ML_KEM_768_PUBLIC_KEY_SIZE) <= 16;
+		
+		if (!is1024Size && !is768Size) {
+			console.error(`🔐 [VALIDATE] Public key has invalid length: ${publicKeyBytes.length} bytes`);
+			console.error(`🔐 [VALIDATE] Expected ~${this.ML_KEM_1024_PUBLIC_KEY_SIZE} or ~${this.ML_KEM_768_PUBLIC_KEY_SIZE} bytes`);
+			return false;
+		}
+		
+		// Basic structure validation - ML-KEM public keys should not have all zeros
+		// or other obvious patterns that would make them invalid
+		let zeroCount = 0;
+		for (let i = 0; i < Math.min(50, publicKeyBytes.length); i++) {
+			if (publicKeyBytes[i] === 0) {
+				zeroCount++;
+			}
+		}
+		
+		// If the first 50 bytes are all or mostly zeros, likely invalid
+		if (zeroCount > 40) {
+			console.error(`🔐 [VALIDATE] Public key appears to be corrupted (${zeroCount} zeros in header)`);
+			return false;
+		}
+		
+		// Log success for debugging
+		console.log(`🔐 [VALIDATE] Valid key detected (${publicKeyBytes.length} bytes, ${is1024Size ? 'ML-KEM-1024' : 'ML-KEM-768'} format)`);
+		
+		// More comprehensive validation would require deeper ML-KEM knowledge,
+		// but this catches obvious corruption issues
+		return true;
+	}
+	
+	/**
+		* Strip text header from key bytes if present
+		* Keys may have headers like "KYBER102" that need to be removed before use
+		* @param {Uint8Array} keyBytes - The raw key bytes
+		* @returns {Uint8Array} - Cleaned key bytes without header
+		*/
+	stripKeyHeaderIfPresent(keyBytes) {
+		// Check for "KYBER" header by looking at first 5 bytes
+		// ASCII for "KYBER" is [75, 89, 66, 69, 82]
+		if (keyBytes.length > 8 &&
+			keyBytes[0] === 75 && keyBytes[1] === 89 &&
+			keyBytes[2] === 66 && keyBytes[3] === 69 &&
+			keyBytes[4] === 82) {
+			
+			console.log('🔐 [DEBUG] Detected "KYBER" header in key, stripping header');
+			
+			// Find where the header ends - typically after "KYBER102" or similar
+			// Look for a typical separator like a null byte, newline, or other control character
+			let headerEnd = 8; // Default to 8 bytes ("KYBER102")
+			
+			// Search for a clear separator - null byte, space, newline, etc.
+			for (let i = 8; i < Math.min(32, keyBytes.length); i++) {
+				if (keyBytes[i] === 0 || keyBytes[i] === 10 || keyBytes[i] === 13 || keyBytes[i] === 32) {
+					headerEnd = i + 1; // Include the separator in the header
+					break;
+				}
+			}
+			
+			console.log(`🔐 [DEBUG] Stripping ${headerEnd} bytes of header from key`);
+			
+			// Create a new Uint8Array without the header
+			const strippedKeyBytes = new Uint8Array(keyBytes.length - headerEnd);
+			strippedKeyBytes.set(keyBytes.subarray(headerEnd));
+			
+			// Log first few bytes of the stripped key for debugging
+			console.log('🔐 [DEBUG] Stripped key first bytes:', Array.from(strippedKeyBytes.slice(0, 8)));
+			
+			// If we're close to but not exactly at the expected size, pad or trim to make exact
+			if (Math.abs(strippedKeyBytes.length - this.ML_KEM_1024_PUBLIC_KEY_SIZE) <= 16) {
+				const paddedKey = this.padKeyToExactSize(strippedKeyBytes, this.ML_KEM_1024_PUBLIC_KEY_SIZE);
+				return paddedKey;
+			} else if (Math.abs(strippedKeyBytes.length - this.ML_KEM_768_PUBLIC_KEY_SIZE) <= 16) {
+				const paddedKey = this.padKeyToExactSize(strippedKeyBytes, this.ML_KEM_768_PUBLIC_KEY_SIZE);
+				return paddedKey;
+			}
+			
+			return strippedKeyBytes;
+		}
+		
+		// No header detected, return the original bytes
+		return keyBytes;
+	}
+	
+	/**
+		* Get algorithm information
+		* @returns {Object} Algorithm details including both ML-KEM variants
+		*/
 	getAlgorithmInfo() {
 		return {
 			primaryAlgorithm: {
@@ -895,6 +986,69 @@
 			multiAlgorithmSupport: true
 		};
 	}
+
+	/**
+	 * Validate public key format for ML-KEM (public method that can be called from other services)
+	 * @param {string} publicKeyBase64 - Base64 encoded public key
+	 * @returns {Uint8Array|null} - Decoded key bytes if valid, null if invalid
+	 */
+	validatePublicKeyFormat(publicKeyBase64) {
+		try {
+			if (!publicKeyBase64 || typeof publicKeyBase64 !== 'string') {
+				console.error('🔐 [VALIDATE] Public key is null or not a string');
+				return null;
+			}
+			
+			// Decode the base64 public key
+			const keyBytes = Base64.decode(publicKeyBase64);
+			
+			// Check if the key has valid length
+			if (keyBytes.length !== this.ML_KEM_1024_PUBLIC_KEY_SIZE &&
+				keyBytes.length !== this.ML_KEM_768_PUBLIC_KEY_SIZE) {
+				console.error(`🔐 [VALIDATE] Invalid key length: ${keyBytes.length} bytes`);
+				return null;
+			}
+			
+			// Use our existing validation method
+			if (!this.isValidPublicKey(keyBytes)) {
+				console.error('🔐 [VALIDATE] Public key failed validation checks');
+				return null;
+			}
+			
+			return keyBytes;
+		} catch (error) {
+			console.error('🔐 [VALIDATE] Error validating public key format:', error);
+			return null;
+		}
+	}
+	
+	/**
+		* Pad or trim a key to the exact required size
+		* @param {Uint8Array} keyBytes - The key bytes to adjust
+		* @param {number} targetSize - The target size in bytes
+		* @returns {Uint8Array} - Adjusted key bytes
+		*/
+	padKeyToExactSize(keyBytes, targetSize) {
+		if (keyBytes.length === targetSize) {
+			return keyBytes; // Already the right size
+		}
+		
+		if (keyBytes.length < targetSize) {
+			// Need to pad the key
+			const paddedKey = new Uint8Array(targetSize);
+			paddedKey.set(keyBytes);
+			// Fill remaining bytes with zeros
+			for (let i = keyBytes.length; i < targetSize; i++) {
+				paddedKey[i] = 0;
+			}
+			console.log(`🔐 [DEBUG] Padded key from ${keyBytes.length} to ${targetSize} bytes`);
+			return paddedKey;
+		} else {
+			// Need to trim the key
+			console.log(`🔐 [DEBUG] Trimmed key from ${keyBytes.length} to ${targetSize} bytes`);
+			return keyBytes.slice(0, targetSize);
+		}
+	}
 }
 
 // Create and export singleton instance
